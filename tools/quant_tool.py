--- conflicted
+++ resolved
@@ -1,6 +1,6 @@
 from mmdet.apis import init_detector, inference_detector
 
-<<<<<<< HEAD
+
 config_file = 'configs/faster_rcnn/faster_rcnn_r50_fpn_1x_coco.py'
 # 从 model zoo 下载 checkpoint 并放在 `checkpoints/` 文件下
 # 网址为: http://download.openmmlab.com/mmdetection/v2.0/faster_rcnn/faster_rcnn_r50_fpn_1x_coco/faster_rcnn_r50_fpn_1x_coco_20200130-047c8118.pth
@@ -12,7 +12,7 @@
 inference_detector(model, 'demo/demo.jpg')
 
 #no
-=======
+
 import torch
 
 def main():
@@ -26,4 +26,3 @@
 def inside2():
     k = 1
     print(k)
->>>>>>> c3e5da9c
