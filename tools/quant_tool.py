--- conflicted
+++ resolved
@@ -1,6 +1,5 @@
 from mmdet.apis import init_detector, inference_detector
 
-<<<<<<< HEAD
 config_file = 'configs/faster_rcnn/faster_rcnn_r50_fpn_1x_coco.py'
 # 从 model zoo 下载 checkpoint 并放在 `checkpoints/` 文件下
 # 网址为: http://download.openmmlab.com/mmdetection/v2.0/faster_rcnn/faster_rcnn_r50_fpn_1x_coco/faster_rcnn_r50_fpn_1x_coco_20200130-047c8118.pth
@@ -9,21 +8,4 @@
 # 初始化检测器
 model = init_detector(config_file, checkpoint_file, device=device)
 # 推理演示图像
-inference_detector(model, 'demo/demo.jpg')
-
-#no
-=======
-import torch
-
-def main():
-    i = 1
-    print(i)
-
-def inside():
-    j = 1
-    print(j)
-
-def inside2():
-    k = 1
-    print(k)
->>>>>>> c3e5da9c
+inference_detector(model, 'demo/demo.jpg')